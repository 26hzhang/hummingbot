import asyncio
import logging
import time
from abc import ABCMeta, abstractmethod
from collections import defaultdict
from typing import Any, Callable, Dict, List, Optional

from hummingbot.core.data_type.order_book import OrderBook
from hummingbot.core.data_type.order_book_message import OrderBookMessage
from hummingbot.core.web_assistant.ws_assistant import WSAssistant
from hummingbot.logger import HummingbotLogger


class OrderBookTrackerDataSource(metaclass=ABCMeta):
    FULL_ORDER_BOOK_RESET_DELTA_SECONDS = 60 * 60

    _logger: Optional[HummingbotLogger] = None

    def __init__(self, trading_pairs: List[str]):
        self._trade_messages_queue_key = "trade"
        self._diff_messages_queue_key = "order_book_diff"
        self._snapshot_messages_queue_key = "order_book_snapshot"

        self._trading_pairs: List[str] = trading_pairs
        self._order_book_create_function = lambda: OrderBook()
        self._message_queue: Dict[str, asyncio.Queue] = defaultdict(asyncio.Queue)

    @classmethod
    def logger(cls) -> HummingbotLogger:
        if cls._logger is None:
            cls._logger = logging.getLogger(HummingbotLogger.logger_name_for_class(cls))
        return cls._logger

    @property
    def order_book_create_function(self) -> Callable[[], OrderBook]:
        return self._order_book_create_function

    @order_book_create_function.setter
    def order_book_create_function(self, func: Callable[[], OrderBook]):
        self._order_book_create_function = func

    @abstractmethod
    async def get_last_traded_prices(self, trading_pairs: List[str], domain: Optional[str] = None) -> Dict[str, float]:
        """
        Return a dictionary the trading_pair as key and the current price as value for each trading pair passed as
        parameter.
        This method is required by the order book tracker, to get the last traded prices when no new public trades
        are notified by the exchange.

        :param trading_pairs: list of trading pairs to get the prices for
        :param domain: which domain we are connecting to

        :return: Dictionary of associations between token pair and its latest price
        """
        raise NotImplementedError

    async def get_new_order_book(self, trading_pair: str) -> OrderBook:
        """
        Creates a local instance of the exchange order book for a particular trading pair

        :param trading_pair: the trading pair for which the order book has to be retrieved

        :return: a local copy of the current order book in the exchange
        """
        snapshot_msg: OrderBookMessage = await self._order_book_snapshot(trading_pair=trading_pair)
        order_book: OrderBook = self.order_book_create_function()
        order_book.apply_snapshot(snapshot_msg.bids, snapshot_msg.asks, snapshot_msg.update_id)
        return order_book

    async def listen_for_subscriptions(self):
        """
        Connects to the trade events and order diffs websocket endpoints and listens to the messages sent by the
        exchange. Each message is stored in its own queue.
        """
        ws: Optional[WSAssistant] = None
        while True:
            try:
                ws: WSAssistant = await self._connected_websocket_assistant()
                await self._subscribe_channels(ws)
                await self._process_websocket_messages(websocket_assistant=ws)
            except asyncio.CancelledError:
                raise
            except ConnectionError as connection_exception:
                self.logger().warning(f"The websocket connection was closed ({connection_exception})")
            except Exception:
                self.logger().exception(
                    "Unexpected error occurred when listening to order book streams. Retrying in 5 seconds...",
                )
                await self._sleep(1.0)
            finally:
                await self._on_order_stream_interruption(websocket_assistant=ws)

    async def listen_for_order_book_diffs(self, ev_loop: asyncio.AbstractEventLoop, output: asyncio.Queue):
        """
        Reads the order diffs events queue. For each event creates a diff message instance and adds it to the
        output queue

        :param ev_loop: the event loop the method will run in
        :param output: a queue to add the created diff messages
        """
        message_queue = self._message_queue[self._diff_messages_queue_key]
        while True:
            try:
                diff_event = await message_queue.get()
                await self._parse_order_book_diff_message(raw_message=diff_event, message_queue=output)

            except asyncio.CancelledError:
                raise
            except Exception:
                self.logger().exception("Unexpected error when processing public order book updates from exchange")

    async def listen_for_order_book_snapshots(self, ev_loop: asyncio.AbstractEventLoop, output: asyncio.Queue):
        """
        Reads the order snapshot events queue. For each event it creates a snapshot message instance and adds it to the
        output queue.
        This method also request the full order book content from the exchange using HTTP requests if it does not
        receive events during one hour.

        :param ev_loop: the event loop the method will run in
        :param output: a queue to add the created snapshot messages
        """
        message_queue = self._message_queue[self._snapshot_messages_queue_key]
        while True:
            try:
                try:
                    snapshot_event = await asyncio.wait_for(message_queue.get(),
                                                            timeout=self.FULL_ORDER_BOOK_RESET_DELTA_SECONDS)
                    await self._parse_order_book_snapshot_message(raw_message=snapshot_event, message_queue=output)
                except asyncio.TimeoutError:
                    await self._request_order_book_snapshots(output=output)
            except asyncio.CancelledError as cancelled_ex:
                raise cancelled_ex
            except Exception:
                self.logger().exception("Unexpected error when processing public order book snapshots from exchange")
                await self._sleep(1.0)

    async def listen_for_trades(self, ev_loop: asyncio.AbstractEventLoop, output: asyncio.Queue):
        """
        Reads the trade events queue. For each event creates a trade message instance and adds it to the output queue

        :param ev_loop: the event loop the method will run in
        :param output: a queue to add the created trade messages
        """
        message_queue = self._message_queue[self._trade_messages_queue_key]
        while True:
            try:
                trade_event = await message_queue.get()
                await self._parse_trade_message(raw_message=trade_event, message_queue=output)

            except asyncio.CancelledError:
                raise
            except Exception:
                self.logger().exception("Unexpected error when processing public trade updates from exchange")

    async def _request_order_book_snapshots(self, output: asyncio.Queue):
        for trading_pair in self._trading_pairs:
            try:
                snapshot = await self._order_book_snapshot(trading_pair=trading_pair)
                output.put_nowait(snapshot)
            except Exception:
                self.logger().exception(f"Unexpected error fetching order book snapshot for {trading_pair}.")
                raise

    async def _parse_trade_message(self, raw_message: Dict[str, Any], message_queue: asyncio.Queue):
        """
        Create an instance of OrderBookMessage of type OrderBookMessageType.TRADE

        :param raw_message: the JSON dictionary of the public trade event
        :param message_queue: queue where the parsed messages should be stored in
        """
        raise NotImplementedError

    async def _parse_order_book_diff_message(self, raw_message: Dict[str, Any], message_queue: asyncio.Queue):
        """
        Create an instance of OrderBookMessage of type OrderBookMessageType.DIFF

        :param raw_message: the JSON dictionary of the public trade event
        :param message_queue: queue where the parsed messages should be stored in
        """
        raise NotImplementedError

    async def _parse_order_book_snapshot_message(self, raw_message: Dict[str, Any], message_queue: asyncio.Queue):
        """
        Create an instance of OrderBookMessage of type OrderBookMessageType.SNAPSHOT

        :param raw_message: the JSON dictionary of the public trade event
        :param message_queue: queue where the parsed messages should be stored in
        """
        raise NotImplementedError

    async def _order_book_snapshot(self, trading_pair: str) -> OrderBookMessage:
        raise NotImplementedError

    async def _connected_websocket_assistant(self) -> WSAssistant:
        """
        Creates an instance of WSAssistant connected to the exchange

        :return: an instance of WSAssistant connected to the exchange
        """
        raise NotImplementedError

    async def _subscribe_channels(self, ws: WSAssistant):
        """
        Subscribes to the trade events and diff orders events through the provided websocket connection.

        :param ws: the websocket assistant used to connect to the exchange
        """
        raise NotImplementedError

    def _channel_originating_message(self, event_message: Dict[str, Any]) -> str:
        """
        Identifies the channel for a particular event message. Used to find the correct queue to add the message in

        :param event_message: the event received through the websocket connection

        :return: the message channel
        """
        raise NotImplementedError

    async def _process_message_for_unknown_channel(
        self, event_message: Dict[str, Any], websocket_assistant: WSAssistant
    ):
        """
        Processes a message coming from a not identified channel.
        Does nothing by default but allows subclasses to reimplement

        :param event_message: the event received through the websocket connection
        :param websocket_assistant: the websocket connection to use to interact with the exchange
        """
        pass

    async def _process_websocket_messages(self, websocket_assistant: WSAssistant):
        async for ws_response in websocket_assistant.iter_messages():
            data: Dict[str, Any] = ws_response.data
<<<<<<< HEAD
            channel: str = self._channel_originating_message(event_message=data)
            possible_channels = self._get_messages_queue_keys()
            if channel in possible_channels:
                self._message_queue[channel].put_nowait(data)
=======
            if data is not None:  # data will be None when the websocket is disconnected
                channel: str = self._channel_originating_message(event_message=data)
                valid_channels = self._get_messages_queue_keys()
                if channel in valid_channels:
                    self._message_queue[channel].put_nowait(data)
                else:
                    await self._process_message_for_unknown_channel(
                        event_message=data, websocket_assistant=websocket_assistant
                    )

    def _get_messages_queue_keys(self) -> List[str]:
        return [self._snapshot_messages_queue_key, self._diff_messages_queue_key, self._trade_messages_queue_key]

    async def _on_order_stream_interruption(self, websocket_assistant: Optional[WSAssistant] = None):
        websocket_assistant and await websocket_assistant.disconnect()
>>>>>>> cb014c8c

    def _get_messages_queue_keys(self) -> List[str]:
        return [
            self._snapshot_messages_queue_key,
            self._diff_messages_queue_key,
            self._trade_messages_queue_key
        ]

    async def _sleep(self, delay):
        """
        Function added only to facilitate patching the sleep in unit tests without affecting the asyncio module
        """
        await asyncio.sleep(delay)

    def _time(self):
        return time.time()<|MERGE_RESOLUTION|>--- conflicted
+++ resolved
@@ -232,12 +232,6 @@
     async def _process_websocket_messages(self, websocket_assistant: WSAssistant):
         async for ws_response in websocket_assistant.iter_messages():
             data: Dict[str, Any] = ws_response.data
-<<<<<<< HEAD
-            channel: str = self._channel_originating_message(event_message=data)
-            possible_channels = self._get_messages_queue_keys()
-            if channel in possible_channels:
-                self._message_queue[channel].put_nowait(data)
-=======
             if data is not None:  # data will be None when the websocket is disconnected
                 channel: str = self._channel_originating_message(event_message=data)
                 valid_channels = self._get_messages_queue_keys()
@@ -253,14 +247,6 @@
 
     async def _on_order_stream_interruption(self, websocket_assistant: Optional[WSAssistant] = None):
         websocket_assistant and await websocket_assistant.disconnect()
->>>>>>> cb014c8c
-
-    def _get_messages_queue_keys(self) -> List[str]:
-        return [
-            self._snapshot_messages_queue_key,
-            self._diff_messages_queue_key,
-            self._trade_messages_queue_key
-        ]
 
     async def _sleep(self, delay):
         """
