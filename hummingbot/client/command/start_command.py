--- conflicted
+++ resolved
@@ -17,15 +17,7 @@
 from hummingbot.client.config.config_helpers import (
     get_strategy_starter_file,
 )
-<<<<<<< HEAD
 import hummingbot.client.settings as settings
-=======
-from hummingbot.client.settings import (
-    STRATEGIES,
-    SCRIPTS_PATH,
-    required_exchanges,
-)
->>>>>>> e4bc5ef5
 from hummingbot.core.utils.async_utils import safe_ensure_future
 from hummingbot.core.utils.kill_switch import KillSwitch
 from typing import TYPE_CHECKING
@@ -153,12 +145,6 @@
                     self.clock.add_iterator(self._script_iterator)
                     self._notify(f"Script ({script_file}) started.")
 
-<<<<<<< HEAD
-            if global_config_map["ethgasstation_gas_enabled"].value and settings.ethereum_gas_station_required():
-                EthGasStationLookup.get_instance().start()
-
-=======
->>>>>>> e4bc5ef5
             self.strategy_task: asyncio.Task = safe_ensure_future(self._run_clock(), loop=self.ev_loop)
             self._notify(f"\n'{strategy_name}' strategy started.\n"
                          f"Run `status` command to query the progress.")
