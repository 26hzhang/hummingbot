--- conflicted
+++ resolved
@@ -1,12 +1,8 @@
 import asyncio
 from decimal import Decimal
-<<<<<<< HEAD
-from typing import Dict, List, Optional, Iterator, TYPE_CHECKING
-=======
-from typing import Dict, List, Iterator, Mapping, Optional
+from typing import Dict, List, Iterator, Mapping, Optional, TYPE_CHECKING
 
 from bidict import bidict
->>>>>>> b8de9d5a
 
 from hummingbot.connector.budget_checker import BudgetChecker
 from hummingbot.connector.connector_base import ConnectorBase
@@ -19,14 +15,10 @@
 from hummingbot.core.data_type.trade_fee import AddedToCostTradeFee
 from hummingbot.core.utils.async_utils import safe_gather
 
-<<<<<<< HEAD
 if TYPE_CHECKING:
     from hummingbot.client.config.config_helpers import ClientConfigAdapter
 
-NaN = float("nan")
-=======
 s_float_NaN = float("nan")
->>>>>>> b8de9d5a
 s_decimal_NaN = Decimal("nan")
 s_decimal_0 = Decimal(0)
 
