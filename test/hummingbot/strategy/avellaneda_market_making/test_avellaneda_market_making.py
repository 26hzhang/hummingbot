#!/usr/bin/env python
import datetime
import math
import numpy as np
import pandas as pd
import unittest

from copy import deepcopy
from decimal import Decimal
from typing import (
    List,
    Tuple,
)
from hummingbot.core.clock import Clock, ClockMode
from hummingbot.core.data_type.limit_order import LimitOrder
from hummingbot.core.data_type.order_book import OrderBook
from hummingbot.core.event.events import (
    OrderType,
    TradeType,
    MarketEvent,
    OrderFilledEvent,
    BuyOrderCompletedEvent,
    SellOrderCompletedEvent
)
from hummingbot.core.data_type.trade_fee import AddedToCostTradeFee, TradeFeeSchema
from hummingbot.core.data_type.order_book_row import OrderBookRow

from hummingbot.strategy.avellaneda_market_making import AvellanedaMarketMakingStrategy
from hummingbot.strategy.data_types import PriceSize, Proposal
from hummingbot.strategy.market_trading_pair_tuple import MarketTradingPairTuple
from hummingbot.strategy.__utils__.trailing_indicators.instant_volatility import InstantVolatilityIndicator
from hummingbot.strategy.__utils__.trailing_indicators.trading_intensity import TradingIntensityIndicator
from hummingbot.connector.exchange.paper_trade.paper_trade_exchange import QuantizationParams
from test.mock.mock_paper_exchange import MockPaperExchange

s_decimal_zero = Decimal(0)
s_decimal_one = Decimal(1)
s_decimal_nan = Decimal("NaN")
s_decimal_neg_one = Decimal(-1)


class AvellanedaMarketMakingUnitTests(unittest.TestCase):

    start: pd.Timestamp = pd.Timestamp("2019-01-01", tz="UTC")
    end: pd.Timestamp = pd.Timestamp("2019-01-01 01:00:00", tz="UTC")
    start_timestamp: float = start.timestamp()
    end_timestamp: float = end.timestamp()

    @classmethod
    def setUpClass(cls):
        super().setUpClass()
        cls.trading_pair: str = "COINALPHA-HBOT"
        cls.base_asset, cls.quote_asset = cls.trading_pair.split("-")
        cls.initial_mid_price: int = 100

        cls.clock_tick_size: int = 1

        # Testing Constants
        # Volatility as a percentage, not absolute as in instant volatility indicator
        cls.low_vol: Decimal = Decimal("0.05")
        cls.expected_low_vol: Decimal = Decimal("0.0501863845537047")
        cls.high_vol: Decimal = Decimal("5")
        cls.expected_high_vol: Decimal = Decimal("5.018622242594793")

        cls.low_liq_spread: Decimal = Decimal("10")
        cls.low_liq_amount: Decimal = Decimal("1")
        cls.high_liq_spread: Decimal = Decimal("0.1")
        cls.high_liq_amount: Decimal = Decimal("100")

        # Strategy Initial Configuration Parameters
        cls.order_amount: Decimal = Decimal("10")
        cls.inventory_target_base_pct: Decimal = Decimal("0.5")     # Indicates 50%
        cls.min_spread: Decimal = Decimal("0.0")                   # Default strategy value
        cls.risk_factor_finite: Decimal = Decimal("0.8")
        cls.risk_factor_infinite: Decimal = Decimal("1")

        cls.volatility_indicator_low_vol = None
        cls.volatility_indicator_high_vol = None

        cls.trading_intensity_indicator_low_liq = None
        cls.trading_intensity_indicator_high_liq = None

    def setUp(self):
        super().setUp()
        trade_fee_schema = TradeFeeSchema(
            maker_percent_fee_decimal=Decimal("0.25"), taker_percent_fee_decimal=Decimal("0.25")
        )
        self.market: MockPaperExchange = MockPaperExchange(trade_fee_schema)
        self.market_info: MarketTradingPairTuple = MarketTradingPairTuple(
            self.market, self.trading_pair, *self.trading_pair.split("-")
        )
        self.market.set_balanced_order_book(trading_pair=self.trading_pair,
                                            mid_price=self.initial_mid_price,
                                            min_price=1,
                                            max_price=200,
                                            price_step_size=1,
                                            volume_step_size=10)
        self.market.set_balance("COINALPHA", 1)
        self.market.set_balance("HBOT", 500)
        self.market.set_quantization_param(
            QuantizationParams(
                self.trading_pair.split("-")[0], 6, 6, 6, 6
            )
        )

        self.strategy: AvellanedaMarketMakingStrategy = AvellanedaMarketMakingStrategy()
        self.strategy.init_params(
            market_info=self.market_info,
            order_amount=self.order_amount,
            min_spread=self.min_spread,
            inventory_target_base_pct=self.inventory_target_base_pct,
            risk_factor=self.risk_factor_finite
        )

        self.avg_vol_indicator: InstantVolatilityIndicator = InstantVolatilityIndicator(sampling_length=100,
                                                                                        processing_length=1)

        self.trading_intensity_indicator: TradingIntensityIndicator = TradingIntensityIndicator(sampling_length=200)

        self.strategy.avg_vol = self.avg_vol_indicator
        self.strategy.trading_intensity = self.trading_intensity_indicator

        self.clock: Clock = Clock(ClockMode.BACKTEST, self.clock_tick_size, self.start_timestamp, self.end_timestamp)

        self.clock.add_iterator(self.market)
        self.clock.add_iterator(self.strategy)
        self.strategy.start(self.clock, self.start_timestamp)
        self.clock.backtest_til(self.start_timestamp)

    def tearDown(self) -> None:
        self.strategy.stop(self.clock)
        super().tearDown()

    def simulate_low_volatility(self, strategy: AvellanedaMarketMakingStrategy):
        if self.volatility_indicator_low_vol is None:
            N_SAMPLES = 350
            INITIAL_RANDOM_SEED = 3141592653
            original_price = 100
            volatility = AvellanedaMarketMakingUnitTests.low_vol / Decimal("100")  # Assuming 0.5% volatility
            np.random.seed(INITIAL_RANDOM_SEED)     # Using this hardcoded random seed we guarantee random samples generated are always the same
            samples = np.random.normal(original_price, volatility * original_price, N_SAMPLES)

            # This replicates the same indicator Avellaneda uses if volatility_buffer_samples = 30
            volatility_indicator = strategy.avg_vol

            for sample in samples:
                volatility_indicator.add_sample(sample)

            self.volatility_indicator_low_vol = volatility_indicator

        # Note: Current Value of volatility is ~0.5%
        strategy.avg_vol = self.volatility_indicator_low_vol

        # Simulates change in mid price to reflect last sample added
        strategy.market_info.market.set_balanced_order_book(trading_pair=strategy.trading_pair,
                                                            mid_price=samples[-1],
                                                            min_price=1,
                                                            max_price=200,
                                                            price_step_size=1,
                                                            volume_step_size=10)

    def simulate_high_volatility(self, strategy: AvellanedaMarketMakingStrategy):
        if self.volatility_indicator_high_vol is None:
            N_SAMPLES = 350
            INITIAL_RANDOM_SEED = 3141592653
            original_price = 100
            volatility = AvellanedaMarketMakingUnitTests.high_vol / Decimal("100")  # Assuming 10% volatility
            np.random.seed(INITIAL_RANDOM_SEED)     # Using this hardcoded random seed we guarantee random samples generated are always the same
            samples = np.random.normal(original_price, volatility * original_price, N_SAMPLES)

            # This replicates the same indicator Avellaneda uses if volatility_buffer_samples = 30
            volatility_indicator = strategy.avg_vol

            for sample in samples:
                volatility_indicator.add_sample(sample)

            self.volatility_indicator_high_vol = volatility_indicator

        # Note: Current Value of volatility is ~5%
        strategy.avg_vol = self.volatility_indicator_high_vol

        # Simulates change in mid price to reflect last sample added
        strategy.market_info.market.set_balanced_order_book(trading_pair=strategy.trading_pair,
                                                            mid_price=samples[-1],
                                                            min_price=1,
                                                            max_price=200,
                                                            price_step_size=1,
                                                            volume_step_size=10)

    def simulate_low_liquidity(self, strategy: AvellanedaMarketMakingStrategy):
        if self.trading_intensity_indicator_low_liq is None:
            N_SAMPLES = 350
            INITIAL_RANDOM_SEED = 3141592653
            volatility = self.high_vol
            original_price_mid = 100
            original_spread = AvellanedaMarketMakingUnitTests.low_liq_spread
            volatility = volatility / Decimal("100")
            original_amount = AvellanedaMarketMakingUnitTests.low_liq_amount

            spread_stdev = original_spread * Decimal("0.01")
            amount_stdev = original_amount * Decimal("0.01")

            np.random.seed(INITIAL_RANDOM_SEED)     # Using this hardcoded random seed we guarantee random samples generated are always the same

            # Generate orderbooks for all ticks
            bids_df, asks_df = AvellanedaMarketMakingUnitTests.make_order_books(original_price_mid, original_spread, original_amount, volatility, spread_stdev, amount_stdev, N_SAMPLES)

            # This replicates the same indicator Avellaneda uses for trading intensity estimation
            trading_intensity_indicator = strategy.trading_intensity

            for bid_df, ask_df in zip(bids_df, asks_df):
                snapshot = (bid_df, ask_df)
                trading_intensity_indicator.add_sample(snapshot)

            self.trading_intensity_indicator_low_liq = trading_intensity_indicator

        # Update the trading intensity indicator
        strategy.trading_intensity = self.trading_intensity_indicator_low_liq

    def simulate_high_liquidity(self, strategy: AvellanedaMarketMakingStrategy):
        if self.trading_intensity_indicator_high_liq is None:
            N_SAMPLES = 350
            INITIAL_RANDOM_SEED = 3141592653
            volatility = self.low_vol
            original_price_mid = 100
            original_spread = AvellanedaMarketMakingUnitTests.high_liq_spread
            volatility = volatility / Decimal("100")
            original_amount = AvellanedaMarketMakingUnitTests.high_liq_amount

            spread_stdev = original_spread * Decimal("0.01")
            amount_stdev = original_amount * Decimal("0.01")

            np.random.seed(INITIAL_RANDOM_SEED)     # Using this hardcoded random seed we guarantee random samples generated are always the same

            # Generate orderbooks for all ticks
            bids_df, asks_df = AvellanedaMarketMakingUnitTests.make_order_books(original_price_mid, original_spread, original_amount, volatility, spread_stdev, amount_stdev, N_SAMPLES)

            # This replicates the same indicator Avellaneda uses for trading intensity estimation
            trading_intensity_indicator = strategy.trading_intensity

            for bid_df, ask_df in zip(bids_df, asks_df):
                snapshot = (bid_df, ask_df)
                trading_intensity_indicator.add_sample(snapshot)

            self.trading_intensity_indicator_high_liq = trading_intensity_indicator

        # Update the trading intensity indicator
        strategy.trading_intensity = self.trading_intensity_indicator_high_liq

    @staticmethod
    def make_order_books(original_price_mid, original_spread, original_amount, volatility, spread_stdev, amount_stdev, samples):
        # 0.1% quantization of prices in the orderbook
        PRICE_STEP_FRACTION = 0.001

        # Generate BBO quotes
        samples_mid = np.random.normal(original_price_mid, volatility * original_price_mid, samples)
        samples_spread = np.random.normal(original_spread, spread_stdev, samples)

        samples_price_bid = np.subtract(samples_mid, np.divide(samples_spread, 2))
        samples_price_ask = np.add(samples_mid, np.divide(samples_spread, 2))

        samples_amount_bid = np.random.normal(original_amount, amount_stdev, samples)
        samples_amount_ask = np.random.normal(original_amount, amount_stdev, samples)

        # A full orderbook is not necessary, only up to the BBO max deviation
        price_depth_max = max(max(samples_price_bid) - min(samples_price_bid), max(samples_price_ask) - min(samples_price_ask))

        bid_dfs = []
        ask_dfs = []

        # Generate an orderbook for every tick
        for price_bid, amount_bid, price_ask, amount_ask in zip(samples_price_bid, samples_amount_bid, samples_price_ask, samples_amount_ask):
            bid_df, ask_df = AvellanedaMarketMakingUnitTests.make_order_book(price_bid, amount_bid, price_ask, amount_ask, price_depth_max, original_price_mid * PRICE_STEP_FRACTION, amount_stdev)
            bid_dfs += [bid_df]
            ask_dfs += [ask_df]

        return bid_dfs, ask_dfs

    @staticmethod
    def make_order_book(price_bid, amount_bid, price_ask, amount_ask, price_depth, price_step, amount_stdev, ):

        prices_bid = np.linspace(price_bid, price_bid - price_depth, math.ceil(price_depth / price_step))
        amounts_bid = np.random.normal(amount_bid, amount_stdev, len(prices_bid))
        amounts_bid[0] = amount_bid

        prices_ask = np.linspace(price_ask, price_ask + price_depth, math.ceil(price_depth / price_step))
        amounts_ask = np.random.normal(amount_ask, amount_stdev, len(prices_ask))
        amounts_ask[0] = amount_ask

        data_bid = {'price': prices_bid, 'amount': amounts_bid}
        bid_df = pd.DataFrame(data=data_bid)

        data_ask = {'price': prices_ask, 'amount': amounts_ask}
        ask_df = pd.DataFrame(data=data_ask)

        return bid_df, ask_df

    @staticmethod
    def simulate_place_limit_order(strategy: AvellanedaMarketMakingStrategy, market_info: MarketTradingPairTuple, order: LimitOrder):
        strategy.set_timers()
        if order.is_buy:
            return strategy.buy_with_specific_market(market_trading_pair_tuple=market_info,
                                                     order_type=OrderType.LIMIT,
                                                     price=order.price,
                                                     amount=order.quantity
                                                     )
        else:
            return strategy.sell_with_specific_market(market_trading_pair_tuple=market_info,
                                                      order_type=OrderType.LIMIT,
                                                      price=order.price,
                                                      amount=order.quantity)

    @staticmethod
    def simulate_cancelling_all_active_orders(strategy: AvellanedaMarketMakingStrategy):
        strategy.cancel_active_orders(None)

    @staticmethod
    def simulate_limit_order_fill(market: MockPaperExchange, limit_order: LimitOrder):
        quote_currency_traded: Decimal = limit_order.price * limit_order.quantity
        base_currency_traded: Decimal = limit_order.quantity
        quote_currency: str = limit_order.quote_currency
        base_currency: str = limit_order.base_currency

        if limit_order.is_buy:
            market.set_balance(quote_currency, market.get_balance(quote_currency) - quote_currency_traded)
            market.set_balance(base_currency, market.get_balance(base_currency) + base_currency_traded)
            market.trigger_event(MarketEvent.OrderFilled, OrderFilledEvent(
                market.current_timestamp,
                limit_order.client_order_id,
                limit_order.trading_pair,
                TradeType.BUY,
                OrderType.LIMIT,
                limit_order.price,
                limit_order.quantity,
                AddedToCostTradeFee(Decimal("0"))
            ))
            market.trigger_event(MarketEvent.BuyOrderCompleted, BuyOrderCompletedEvent(
                market.current_timestamp,
                limit_order.client_order_id,
                base_currency,
                quote_currency,
                quote_currency,
                base_currency_traded,
                quote_currency_traded,
                Decimal("0"),
                OrderType.LIMIT
            ))
        else:
            market.set_balance(quote_currency, market.get_balance(quote_currency) + quote_currency_traded)
            market.set_balance(base_currency, market.get_balance(base_currency) - base_currency_traded)
            market.trigger_event(MarketEvent.OrderFilled, OrderFilledEvent(
                market.current_timestamp,
                limit_order.client_order_id,
                limit_order.trading_pair,
                TradeType.SELL,
                OrderType.LIMIT,
                limit_order.price,
                limit_order.quantity,
                AddedToCostTradeFee(Decimal("0"))
            ))
            market.trigger_event(MarketEvent.SellOrderCompleted, SellOrderCompletedEvent(
                market.current_timestamp,
                limit_order.client_order_id,
                base_currency,
                quote_currency,
                quote_currency,
                base_currency_traded,
                quote_currency_traded,
                Decimal("0"),
                OrderType.LIMIT
            ))

    def test_all_markets_ready(self):
        self.assertTrue(self.strategy.all_markets_ready())

    def test_market_info(self):
        self.assertEqual(self.market_info, self.strategy.market_info)

    def test_order_refresh_tolerance_pct(self):
        # Default value for order_refresh_tolerance_pct
        self.assertEqual(Decimal(-1), self.strategy.order_refresh_tolerance_pct)

        # Test setter method
        self.strategy.order_refresh_tolerance_pct = Decimal("1")

        self.assertEqual(Decimal("1"), self.strategy.order_refresh_tolerance_pct)

    def test_order_amount(self):
        self.assertEqual(self.order_amount, self.strategy.order_amount)

        # Test setter method
        self.strategy.order_amount = Decimal("1")

        self.assertEqual(Decimal("1"), self.strategy.order_amount)

    def test_inventory_target_base_pct(self):
        self.assertEqual(self.inventory_target_base_pct, self.strategy.inventory_target_base_pct)

        # Test setter method
        self.strategy.inventory_target_base_pct = Decimal("1")

        self.assertEqual(Decimal("1"), self.strategy.inventory_target_base_pct)

    def test_order_optimization_enabled(self):
        self.assertFalse(s_decimal_zero, self.strategy.order_optimization_enabled)

        # Test setter method
        self.strategy.order_optimization_enabled = True

        self.assertTrue(self.strategy.order_optimization_enabled)

    def test_order_refresh_time(self):
        self.assertEqual(float(30.0), self.strategy.order_refresh_time)

        # Test setter method
        self.strategy.order_refresh_time = float(1.0)

        self.assertEqual(float(1.0), self.strategy.order_refresh_time)

    def test_filled_order_delay(self):
        self.assertEqual(float(60.0), self.strategy.filled_order_delay)

        # Test setter method
        self.strategy.filled_order_delay = float(1.0)

        self.assertEqual(float(1.0), self.strategy.filled_order_delay)

    def test_add_transaction_costs_to_orders(self):
        self.assertTrue(self.strategy.order_optimization_enabled)

        # Test setter method
        self.strategy.order_optimization_enabled = False

        self.assertFalse(self.strategy.order_optimization_enabled)

    def test_base_asset(self):
        self.assertEqual(self.trading_pair.split("-")[0], self.strategy.base_asset)

    def test_quote_asset(self):
        self.assertEqual(self.trading_pair.split("-")[1], self.strategy.quote_asset)

    def test_trading_pair(self):
        self.assertEqual(self.trading_pair, self.strategy.trading_pair)

    def test_get_price(self):
        # Avellaneda Strategy get_price is simply a wrapper for MarketTradingPairTuple.get_mid_price()
        self.assertEqual(self.market_info.get_mid_price(), self.strategy.get_price())

    def test_get_mid_price(self):
        self.assertEqual(self.market_info.get_mid_price(), self.strategy.get_mid_price())

    def test_market_info_to_active_orders(self):
        order_tracker = self.strategy.order_tracker

        self.assertEqual(order_tracker.market_pair_to_active_orders, self.strategy.market_info_to_active_orders)

        # Simulate order being placed
        limit_order: LimitOrder = LimitOrder(client_order_id="test",
                                             trading_pair=self.trading_pair,
                                             is_buy=True,
                                             base_currency=self.trading_pair.split("-")[0],
                                             quote_currency=self.trading_pair.split("-")[1],
                                             price=Decimal("101.0"),
                                             quantity=Decimal("10"))

        self.simulate_place_limit_order(self.strategy, self.market_info, limit_order)

        self.assertEqual(1, len(self.strategy.market_info_to_active_orders))
        self.assertEqual(order_tracker.market_pair_to_active_orders, self.strategy.market_info_to_active_orders)

    def test_active_orders(self):
        self.assertEqual(0, len(self.strategy.active_orders))

        # Simulate order being placed
        limit_order: LimitOrder = LimitOrder(client_order_id="test",
                                             trading_pair=self.trading_pair,
                                             is_buy=True,
                                             base_currency=self.trading_pair.split("-")[0],
                                             quote_currency=self.trading_pair.split("-")[1],
                                             price=Decimal("101.0"),
                                             quantity=Decimal("10"))

        self.simulate_place_limit_order(self.strategy, self.market_info, limit_order)

        self.assertEqual(1, len(self.strategy.active_orders))
        # Note: The order_id created by the BacktestMarket class is as follows [buy/sell]://{trading_pair}/{random_uuid}
        self.assertTrue(f"buy://{self.trading_pair}" in self.strategy.active_orders[0].client_order_id)
        self.assertEqual(limit_order.price, self.strategy.active_orders[0].price)
        self.assertEqual(limit_order.quantity, self.strategy.active_orders[0].quantity)

    def test_active_buys(self):
        self.assertEqual(0, len(self.strategy.active_buys))

        # Simulate order being placed
        limit_order: LimitOrder = LimitOrder(client_order_id="test",
                                             trading_pair=self.trading_pair,
                                             is_buy=True,
                                             base_currency=self.trading_pair.split("-")[0],
                                             quote_currency=self.trading_pair.split("-")[1],
                                             price=Decimal("101.0"),
                                             quantity=Decimal("10"))

        self.simulate_place_limit_order(self.strategy, self.market_info, limit_order)

        self.assertEqual(1, len(self.strategy.active_buys))
        self.assertTrue(f"buy://{self.trading_pair}" in self.strategy.active_buys[0].client_order_id)
        self.assertEqual(limit_order.price, self.strategy.active_buys[0].price)
        self.assertEqual(limit_order.quantity, self.strategy.active_buys[0].quantity)

    def test_active_sells(self):
        self.assertEqual(0, len(self.strategy.active_sells))

        # Simulate order being placed
        limit_order: LimitOrder = LimitOrder(client_order_id="test",
                                             trading_pair=self.trading_pair,
                                             is_buy=False,
                                             base_currency=self.trading_pair.split("-")[0],
                                             quote_currency=self.trading_pair.split("-")[1],
                                             price=Decimal("101.0"),
                                             quantity=Decimal("0.5"))

        self.simulate_place_limit_order(self.strategy, self.market_info, limit_order)

        self.assertEqual(1, len(self.strategy.active_sells))
        self.assertTrue(f"sell://{self.trading_pair}" in self.strategy.active_sells[0].client_order_id)
        self.assertEqual(limit_order.price, self.strategy.active_sells[0].price)
        self.assertEqual(limit_order.quantity, self.strategy.active_sells[0].quantity)

    def test_logging_options(self):
        self.assertEqual(AvellanedaMarketMakingStrategy.OPTION_LOG_ALL, self.strategy.logging_options)

        # Test setter method
        self.strategy.logging_options = AvellanedaMarketMakingStrategy.OPTION_LOG_CREATE_ORDER

        self.assertEqual(AvellanedaMarketMakingStrategy.OPTION_LOG_CREATE_ORDER, self.strategy.logging_options)

    def test_execute_orders_proposal(self):
        self.assertEqual(0, len(self.strategy.active_orders))

        buys: List[PriceSize] = [PriceSize(price=Decimal("99"), size=Decimal("1"))]
        sells: List[PriceSize] = [PriceSize(price=Decimal("101"), size=Decimal("1"))]
        proposal: Proposal = Proposal(buys, sells)

        self.strategy.execute_orders_proposal(proposal)

        self.assertEqual(1, len(self.strategy.active_buys))
        self.assertEqual(1, len(self.strategy.active_sells))

        self.assertTrue(f"buy://{self.trading_pair}" in self.strategy.active_buys[0].client_order_id)
        self.assertEqual(buys[0].price, self.strategy.active_buys[0].price)
        self.assertEqual(buys[0].size, self.strategy.active_buys[0].quantity)

        self.assertTrue(f"sell://{self.trading_pair}" in self.strategy.active_sells[0].client_order_id)
        self.assertEqual(sells[0].price, self.strategy.active_sells[0].price)
        self.assertEqual(sells[0].size, self.strategy.active_sells[0].quantity)

    def test_cancel_order(self):
        self.assertEqual(0, len(self.strategy.active_orders))

        buys: List[PriceSize] = [PriceSize(price=Decimal("99"), size=Decimal("1"))]
        sells: List[PriceSize] = [PriceSize(price=Decimal("101"), size=Decimal("1"))]
        proposal: Proposal = Proposal(buys, sells)

        self.strategy.execute_orders_proposal(proposal)

        self.assertEqual(2, len(self.strategy.active_orders))

        for order in self.strategy.active_orders:
            self.strategy.cancel_order(order.client_order_id)

        self.assertEqual(0, len(self.strategy.active_orders))

    def test_is_algorithm_ready(self):
        self.assertFalse(self.strategy.is_algorithm_ready())

        self.simulate_high_volatility(self.strategy)
        self.simulate_low_liquidity(self.strategy)

        self.assertTrue(self.strategy.is_algorithm_ready())

    def test_get_spread(self):
        order_book: OrderBook = self.market.get_order_book(self.trading_pair)
        expected_spread = order_book.get_price(True) - order_book.get_price(False)

        self.assertEqual(expected_spread, self.strategy.get_spread())

    def test_get_volatility(self):
        # Initial Volatility
        self.assertTrue(math.isnan(self.strategy.get_volatility()))

        # Simulate volatility update
        self.simulate_low_volatility(self.strategy)

        # Check updated volatility
        self.assertAlmostEqual(self.expected_low_vol, self.strategy.get_volatility(), 1)

    def test_calculate_target_inventory(self):
        # Calculate expected quantize order amount
        current_price = self.market_info.get_mid_price()

        base_asset_amount = self.market.get_balance(self.trading_pair.split("-")[0])
        quote_asset_amount = self.market.get_balance(self.trading_pair.split("-")[1])
        base_value = base_asset_amount * current_price
        inventory_value = base_value + quote_asset_amount
        target_inventory_value = Decimal((inventory_value * self.inventory_target_base_pct) / current_price)

        expected_quantize_order_amount = self.market.quantize_order_amount(self.trading_pair, target_inventory_value)

        self.assertEqual(expected_quantize_order_amount, self.strategy.calculate_target_inventory())

    def test_liquidity_estimation(self):

        # Simulate high liquidity
        self.simulate_high_liquidity(self.strategy)

        alpha, kappa = self.strategy.trading_intensity.current_value

        self.assertAlmostEqual(100.21531031989907, alpha, 5)
        self.assertAlmostEqual(0.03337631497363119, kappa, 5)

        # Simulate high liquidity
        self.simulate_low_liquidity(self.strategy)

        alpha, kappa = self.strategy.trading_intensity.current_value

        self.assertAlmostEqual(1.0028041271598158, alpha, 5)
        self.assertAlmostEqual(0.00038015903945779595, kappa, 5)

    def test_calculate_reservation_price_and_optimal_spread_timeframe_constrained(self):
        # Init params
        self.strategy.execution_timeframe = "daily_between_times"
        self.strategy.start_time = (datetime.datetime.fromtimestamp(self.strategy.current_timestamp) - datetime.timedelta(minutes=30)).time()
        self.strategy.end_time = (datetime.datetime.fromtimestamp(self.strategy.current_timestamp) + datetime.timedelta(minutes=30)).time()

        # Simulate low volatility
        self.simulate_low_volatility(self.strategy)

        # Simulate high liquidity
        self.simulate_high_liquidity(self.strategy)

        # Execute measurements and calculations
        self.strategy.measure_order_book_liquidity()
        self.strategy.calculate_reservation_price_and_optimal_spread()

<<<<<<< HEAD
        # Check reservation_price, optimal_ask and optimal_bid
        self.assertAlmostEqual(Decimal("100.0412277645493864745650970"), self.strategy.reservation_price, 2)
        self.assertAlmostEqual(Decimal("8.364589434178470691479022122"), self.strategy.optimal_spread, 2)
        self.assertAlmostEqual(Decimal("104.2235224816386218203046081"), self.strategy.optimal_ask, 2)
        self.assertAlmostEqual(Decimal("95.85893304746015112882558594"), self.strategy.optimal_bid, 2)
=======
        # Check reserved_price, optimal_ask and optimal_bid
        self.assertAlmostEqual(Decimal("99.93581983304362835415781320"), self.strategy.reserved_price, 2)
        self.assertAlmostEqual(Decimal("8.048452121090869051292856409"), self.strategy.optimal_spread, 2)
        self.assertAlmostEqual(Decimal("103.9600458935890628798042414"), self.strategy.optimal_ask, 2)
        self.assertAlmostEqual(Decimal("95.91159377249819382851138500"), self.strategy.optimal_bid, 2)
>>>>>>> 13a7f7f9

    def test_calculate_reservation_price_and_optimal_spread_timeframe_infinite(self):
        # Init params
        self.strategy.execution_timeframe = "infinite"
        self.strategy.gamma = self.risk_factor_infinite

        # Simulate low volatility
        self.simulate_low_volatility(self.strategy)

        # Simulate high liquidity
        self.simulate_high_liquidity(self.strategy)

        # Execute measurements and calculations
        self.strategy.measure_order_book_liquidity()
        self.strategy.calculate_reservation_price_and_optimal_spread()

<<<<<<< HEAD
        # Check reservation_price, optimal_ask and optimal_bid
        self.assertAlmostEqual(Decimal("100.0679427754527770932063714"), self.strategy.reservation_price, 2)
        self.assertAlmostEqual(Decimal("7.266095956433297082007557171"), self.strategy.optimal_spread, 2)
        self.assertAlmostEqual(Decimal("103.7009907536694256342101500"), self.strategy.optimal_ask, 2)
        self.assertAlmostEqual(Decimal("96.43489479723612855220259281"), self.strategy.optimal_bid, 2)
=======
        # Check reserved_price, optimal_ask and optimal_bid
        self.assertAlmostEqual(Decimal("99.93618286107057944269726650"), self.strategy.reserved_price, 2)
        self.assertAlmostEqual(Decimal("6.870924306831992724076648358"), self.strategy.optimal_spread, 2)
        self.assertAlmostEqual(Decimal("103.3716450144865758047355907"), self.strategy.optimal_ask, 2)
        self.assertAlmostEqual(Decimal("96.50072070765458308065894232"), self.strategy.optimal_bid, 2)
>>>>>>> 13a7f7f9

    def test_create_proposal_based_on_order_override(self):
        # Initial check for empty order_override
        expected_output: Tuple[List, List] = ([], [])
        self.assertEqual(expected_output, self.strategy.create_proposal_based_on_order_override())

        order_override = {
            "order_1": ["sell", 2.5, 100],
            "order_2": ["buy", 0.5, 100]
        }

        # Re-configure strategy with order_ride configurations
        self.strategy.order_override = order_override

        expected_proposal = (list(), list())
        for order in order_override.values():
            list_to_append = expected_proposal[0] if order[0] == "buy" else expected_proposal[1]
            if "buy" == order[0]:
                price = self.strategy.get_price() * (Decimal("1") - Decimal(str(order[1])) / Decimal("100"))
            else:
                price = self.strategy.get_price() * (Decimal("1") + Decimal(str(order[1])) / Decimal("100"))

            price = self.market.quantize_order_price(self.trading_pair, price)
            size = self.market.quantize_order_amount(self.trading_pair, Decimal(str(order[2])))

            list_to_append.append(PriceSize(price, size))

        self.assertEqual(str(expected_proposal), str(self.strategy.create_proposal_based_on_order_override()))

    def test_get_level_spreads(self):
        # Re-initialize strategy with order_level configurations
        self.strategy = AvellanedaMarketMakingStrategy()
        self.strategy.init_params(
            market_info=self.market_info,
            order_amount=self.order_amount,
            order_levels=4,
            level_distances=1,
            risk_factor=self.risk_factor_infinite,
            execution_timeframe="infinite",
            inventory_target_base_pct=self.inventory_target_base_pct,
        )
        self.strategy.start(self.clock, self.start_timestamp)

        # Simulate low volatility.
        # Note: bid/ask_level_spreads Requires volatility, optimal_bid, optimal_ask to be defined
        self.simulate_low_volatility(self.strategy)

        # Simulate high liquidity
        self.simulate_high_liquidity(self.strategy)

        # Execute measurements and calculations
        self.strategy.measure_order_book_liquidity()
        self.strategy.calculate_reservation_price_and_optimal_spread()

        expected_bid_spreads = [Decimal('0E-28'), Decimal('0.03710408601585762674091538545'), Decimal('0.07420817203171525348183077090'), Decimal('0.1113122580475728802227461564')]
        expected_ask_spreads = [Decimal('0E-28'), Decimal('0.03710408601585762674091538545'), Decimal('0.07420817203171525348183077090'), Decimal('0.1113122580475728802227461564')]

        bid_level_spreads, ask_level_spreads = self.strategy._get_level_spreads()

        for i, spread in enumerate(bid_level_spreads):
            self.assertAlmostEqual(expected_bid_spreads[i], spread, 1)

        for i, spread in enumerate(ask_level_spreads):
            self.assertAlmostEqual(expected_ask_spreads[i], spread, 1)

        # Simulate high volatility. TODO: Find a better max_spread parameter to better illustrate bid levels
        # Note: bid/ask_level_spreads Requires volatility, optimal_bid, optimal_ask to be defined
        self.simulate_high_volatility(self.strategy)

        # Simulate high liquidity
        self.simulate_low_liquidity(self.strategy)

        # Execute measurements and calculations
        self.strategy.measure_order_book_liquidity()
        self.strategy.calculate_reservation_price_and_optimal_spread()

        expected_bid_spreads = [Decimal('0E-28'), Decimal('0.3716424871860017289514480476'), Decimal('0.7432849743720034579028960952'), Decimal('1.114927461558005186854344143')]
        expected_ask_spreads = [Decimal('0E-28'), Decimal('0.3716424871860017289514480476'), Decimal('0.7432849743720034579028960952'), Decimal('1.114927461558005186854344143')]

        bid_level_spreads, ask_level_spreads = self.strategy._get_level_spreads()

        for i, spread in enumerate(bid_level_spreads):
            self.assertAlmostEqual(expected_bid_spreads[i], spread, 1)

        for i, spread in enumerate(ask_level_spreads):
            self.assertAlmostEqual(expected_ask_spreads[i], spread, 1)

    def test_create_proposal_based_on_order_levels(self):
        # Simulate low volatility
        self.simulate_low_volatility(self.strategy)

        # Simulate high liquidity
        self.simulate_high_liquidity(self.strategy)

        # Prepare market variables and parameters for calculation
        self.strategy.measure_order_book_liquidity()
        self.strategy.calculate_reservation_price_and_optimal_spread()

        # Test(1) Check order_levels default = 0
        empty_proposal = ([], [])
        self.assertEqual(empty_proposal, self.strategy.create_proposal_based_on_order_levels())

        # Re-initialize strategy with order_level configurations
        self.strategy.order_levels = 2

        # Calculate order levels
        bid_level_spreads, ask_level_spreads = self.strategy._get_level_spreads()

        expected_buys = []
        expected_sells = []
        order_amount = self.market.quantize_order_amount(self.trading_pair, self.order_amount)
        for level in range(self.strategy.order_levels):
            bid_price = self.market.quantize_order_price(self.trading_pair,
                                                         self.strategy.optimal_bid - Decimal(str(bid_level_spreads[level])))
            ask_price = self.market.quantize_order_price(self.trading_pair,
                                                         self.strategy.optimal_ask + Decimal(str(ask_level_spreads[level])))

            expected_buys.append(PriceSize(bid_price, order_amount))
            expected_sells.append(PriceSize(ask_price, order_amount))

        expected_proposal = (expected_buys, expected_sells)

        self.assertEqual(str(expected_proposal), str(self.strategy.create_proposal_based_on_order_levels()))

    def test_create_basic_proposal(self):
        # Simulate low volatility
        self.simulate_low_volatility(self.strategy)

        # Simulate high liquidity
        self.simulate_high_liquidity(self.strategy)

        # Prepare market variables and parameters for calculation
        self.strategy.measure_order_book_liquidity()
        self.strategy.calculate_reservation_price_and_optimal_spread()

        expected_order_amount: Decimal = self.market.quantize_order_amount(self.trading_pair,
                                                                           self.order_amount)
        expected_bid_price: Decimal = self.market.quantize_order_price(self.trading_pair,
                                                                       self.strategy.optimal_bid)

        expected_ask_price: Decimal = self.market.quantize_order_price(self.trading_pair,
                                                                       self.strategy.optimal_ask)

        expected_proposal = ([PriceSize(expected_bid_price, expected_order_amount)],
                             [PriceSize(expected_ask_price, expected_order_amount)])

        self.assertEqual(str(expected_proposal), str(self.strategy.create_basic_proposal()))

    def test_create_base_proposal(self):
        # Simulate low volatility
        self.simulate_low_volatility(self.strategy)

        # Simulate high liquidity
        self.simulate_high_liquidity(self.strategy)

        # Prepare market variables and parameters for calculation
        self.strategy.measure_order_book_liquidity()
        self.strategy.calculate_reservation_price_and_optimal_spread()

        # (1) Default
        expected_order_amount: Decimal = self.market.quantize_order_amount(self.trading_pair,
                                                                           self.order_amount)
        expected_bid_price: Decimal = self.market.quantize_order_price(self.trading_pair,
                                                                       self.strategy.optimal_bid)

        expected_ask_price: Decimal = self.market.quantize_order_price(self.trading_pair,
                                                                       self.strategy.optimal_ask)

        expected_proposal: Proposal = Proposal([PriceSize(expected_bid_price, expected_order_amount)],
                                               [PriceSize(expected_ask_price, expected_order_amount)])

        self.assertEqual(str(expected_proposal), str(self.strategy.create_base_proposal()))

        # (2) With order_override
        order_override = {
            "order_1": ["sell", 2.5, 100],
            "order_2": ["buy", 0.5, 100]
        }

        # Re-configure strategy with order_ride configurations
        self.strategy.order_override = order_override

        expected_buys = []
        expected_sells = []
        for order in order_override.values():
            list_to_append = expected_buys if order[0] == "buy" else expected_sells
            if "buy" == order[0]:
                price = self.strategy.get_price() * (Decimal("1") - Decimal(str(order[1])) / Decimal("100"))
            else:
                price = self.strategy.get_price() * (Decimal("1") + Decimal(str(order[1])) / Decimal("100"))

            price = self.market.quantize_order_price(self.trading_pair, price)
            size = self.market.quantize_order_amount(self.trading_pair, Decimal(str(order[2])))

            list_to_append.append(PriceSize(price, size))

        expected_proposal: Proposal = Proposal(expected_buys, expected_sells)

        self.assertEqual(str(expected_proposal), str(self.strategy.create_base_proposal()))

        # Reset order_override configuration
        self.strategy.order_override = {}

        # (3) With order_levels
        self.strategy.order_levels = 2

        # Calculate order levels
        bid_level_spreads, ask_level_spreads = self.strategy._get_level_spreads()

        expected_buys = []
        expected_sells = []
        order_amount = self.market.quantize_order_amount(self.trading_pair, self.order_amount)
        for level in range(self.strategy.order_levels):
            bid_price = self.market.quantize_order_price(self.trading_pair,
                                                         self.strategy.optimal_bid - Decimal(str(bid_level_spreads[level])))
            ask_price = self.market.quantize_order_price(self.trading_pair,
                                                         self.strategy.optimal_ask + Decimal(str(ask_level_spreads[level])))

            expected_buys.append(PriceSize(bid_price, order_amount))
            expected_sells.append(PriceSize(ask_price, order_amount))

        expected_proposal: Proposal = Proposal(expected_buys, expected_sells)
        self.assertEqual(str(expected_proposal), str(self.strategy.create_base_proposal()))

    def test_get_adjusted_available_balance(self):
        expected_available_balance: Tuple[Decimal, Decimal] = (Decimal("1"), Decimal("500"))  # Initial asset balance
        self.assertEqual(expected_available_balance, self.strategy.get_adjusted_available_balance(self.strategy.active_orders))

        # Simulate order being placed
        limit_order: LimitOrder = LimitOrder(client_order_id="test",
                                             trading_pair=self.trading_pair,
                                             is_buy=True,
                                             base_currency=self.trading_pair.split("-")[0],
                                             quote_currency=self.trading_pair.split("-")[1],
                                             price=Decimal("101.0"),
                                             quantity=Decimal("1"))

        self.simulate_place_limit_order(self.strategy, self.market_info, limit_order)

        self.assertEqual(expected_available_balance, self.strategy.get_adjusted_available_balance(self.strategy.active_orders))

    def test_apply_order_optimization(self):
        # Simulate low volatility
        self.simulate_low_volatility(self.strategy)

        # Simulate high liquidity
        self.simulate_high_liquidity(self.strategy)

        # Prepare market variables and parameters for calculation
        self.strategy.measure_order_book_liquidity()
        self.strategy.calculate_reservation_price_and_optimal_spread()

        # Create a basic proposal.
        order_amount: Decimal = self.market.quantize_order_amount(self.trading_pair, self.order_amount)
        bid_price: Decimal = self.market.quantize_order_price(self.trading_pair, self.strategy.optimal_bid)
        ask_price: Decimal = self.market.quantize_order_price(self.trading_pair, self.strategy.optimal_ask)

        initial_proposal: Proposal = Proposal([PriceSize(bid_price, order_amount)], [PriceSize(ask_price, order_amount)])

        # Intentionally make top_bid/ask_price lower/higher respectively.
        ob_bids: List[OrderBookRow] = [OrderBookRow(bid_price * Decimal("0.5"), self.order_amount, 2)]
        ob_asks: List[OrderBookRow] = [OrderBookRow(ask_price * Decimal("1.5"), self.order_amount, 2)]
        self.market.order_books[self.trading_pair].apply_snapshot(ob_bids, ob_asks, 2)

        new_proposal: Proposal = deepcopy(initial_proposal)
        self.strategy.apply_order_price_modifiers(new_proposal)

        self.assertNotEqual(initial_proposal, new_proposal)

    def test_apply_add_transaction_costs(self):
        # Simulate low volatility
        self.simulate_low_volatility(self.strategy)

        # Simulate high liquidity
        self.simulate_high_liquidity(self.strategy)

        # Prepare market variables and parameters for calculation
        self.strategy.measure_order_book_liquidity()
        self.strategy.calculate_reservation_price_and_optimal_spread()

        # Create a basic proposal.
        order_amount: Decimal = self.market.quantize_order_amount(self.trading_pair, self.order_amount)
        bid_price: Decimal = self.market.quantize_order_price(self.trading_pair, self.strategy.optimal_bid)
        ask_price: Decimal = self.market.quantize_order_price(self.trading_pair, self.strategy.optimal_ask)

        initial_proposal: Proposal = Proposal([PriceSize(bid_price, order_amount)], [PriceSize(ask_price, order_amount)])

        # Set TradeFees
        # self.market.set_flat_fee(Decimal("0.25"))

        new_proposal: Proposal = deepcopy(initial_proposal)
        self.strategy.apply_order_price_modifiers(new_proposal)

        self.assertNotEqual(initial_proposal, new_proposal)

    def test_apply_order_price_modifiers(self):
        # >>>> Test Preparation Start
        # self.market.set_flat_fee(Decimal("0.25"))

        # Simulate low volatility
        self.simulate_low_volatility(self.strategy)

        # Simulate high liquidity
        self.simulate_high_liquidity(self.strategy)

        # Prepare market variables and parameters for calculation
        self.strategy.measure_order_book_liquidity()
        self.strategy.calculate_reservation_price_and_optimal_spread()

        # Create a basic proposal.
        order_amount: Decimal = self.market.quantize_order_amount(self.trading_pair, self.order_amount)
        bid_price: Decimal = self.market.quantize_order_price(self.trading_pair, self.strategy.optimal_bid)
        ask_price: Decimal = self.market.quantize_order_price(self.trading_pair, self.strategy.optimal_ask)

        initial_proposal: Proposal = Proposal([PriceSize(bid_price, order_amount)], [PriceSize(ask_price, order_amount)])
        # <<<<< Test Preparation End

        # (1) Default Both Enabled: order_optimization = True, add_transaction_costs_to_orders = True

        #   Intentionally make top_bid/ask_price lower/higher respectively & set TradeFees
        ob_bids: List[OrderBookRow] = [OrderBookRow(bid_price * Decimal("0.5"), self.order_amount, 2)]
        ob_asks: List[OrderBookRow] = [OrderBookRow(ask_price * Decimal("1.5"), self.order_amount, 2)]
        self.market.order_books[self.trading_pair].apply_snapshot(ob_bids, ob_asks, 2)

        expected_bid_price = self.market.quantize_order_price(
            self.trading_pair,
            bid_price * Decimal("0.5") * (Decimal("1") - Decimal("0.25")))

        expected_ask_price = self.market.quantize_order_price(
            self.trading_pair,
            ask_price * Decimal("1.5") * (Decimal("1") + Decimal("0.25")))

        new_proposal: Proposal = deepcopy(initial_proposal)
        self.strategy.apply_order_price_modifiers(new_proposal)

        self.assertNotEqual(str(initial_proposal), new_proposal)

        new_bid_price = new_proposal.buys[0].price
        new_ask_price = new_proposal.sells[0].price

        self.assertAlmostEqual(expected_bid_price, new_bid_price, 6)
        self.assertAlmostEqual(expected_ask_price, new_ask_price, 6)

        # (2) With none enabled
        self.strategy.order_optimization_enabled = self.strategy.add_transaction_costs_to_orders = False

        new_proposal: Proposal = deepcopy(initial_proposal)
        self.strategy.apply_order_price_modifiers(new_proposal)

        self.assertEqual(str(initial_proposal), str(new_proposal))

    def test_apply_budget_constraint(self):
        # Simulate low volatility
        self.simulate_low_volatility(self.strategy)

        # Simulate high liquidity
        self.simulate_high_liquidity(self.strategy)

        # Prepare market variables and parameters for calculation
        self.strategy.measure_order_book_liquidity()
        self.strategy.calculate_reservation_price_and_optimal_spread()

        # Create a basic proposal.
        order_amount: Decimal = self.market.quantize_order_amount(self.trading_pair, self.order_amount)
        bid_price: Decimal = self.market.quantize_order_price(self.trading_pair, self.strategy.optimal_bid)
        ask_price: Decimal = self.market.quantize_order_price(self.trading_pair, self.strategy.optimal_ask)

        initial_proposal: Proposal = Proposal([PriceSize(bid_price, order_amount)], [PriceSize(ask_price, order_amount)])

        # Test (1) Base & Quote balance < Base & Quote sizes in Proposal

        # Modify base_balance and quote_balance
        self.market.set_balance("COINALPHA", int(self.order_amount * Decimal("0.5")))
        self.market.set_balance("HBOT", int(self.order_amount * Decimal("0.5")))

        # Calculate expected proposal
        proposal = deepcopy(initial_proposal)
        base_balance, quote_balance = self.strategy.get_adjusted_available_balance(self.strategy.active_orders)
        buy_fee: AddedToCostTradeFee = self.market.get_fee(self.base_asset,
                                                           self.quote_asset,
                                                           OrderType.LIMIT,
                                                           TradeType.BUY,
                                                           proposal.buys[0].size,
                                                           proposal.buys[0].price)
        buy_adjusted_amount: Decimal = quote_balance / (proposal.buys[0].price * (Decimal("1") + buy_fee.percent))
        expected_buy_amount: Decimal = self.market.quantize_order_amount(self.trading_pair, buy_adjusted_amount)
        expected_sell_amount = self.market.quantize_order_amount(self.trading_pair, base_balance)
        expected_proposal: Proposal = Proposal(
            [PriceSize(bid_price, expected_buy_amount)],
            [PriceSize(ask_price, expected_sell_amount)]
        )

        self.strategy.apply_budget_constraint(proposal)

        self.assertEqual(str(expected_proposal), str(proposal))

        # Test (2) Base & Quote balance = s_decimal_zero

        # Modify base_balance and quote_balance
        self.market.set_balance("COINALPHA", 0)
        self.market.set_balance("HBOT", 0)

        proposal = deepcopy(initial_proposal)
        self.strategy.apply_budget_constraint(proposal)

        expected_proposal: Proposal = Proposal([], [])

        self.assertEqual(str(expected_proposal), str(proposal))

    def test_apply_order_amount_eta_transformation(self):
        # Simulate low volatility
        self.simulate_low_volatility(self.strategy)

        # Simulate high liquidity
        self.simulate_high_liquidity(self.strategy)

        # Prepare market variables and parameters for calculation
        self.strategy.measure_order_book_liquidity()
        self.strategy.calculate_reservation_price_and_optimal_spread()

        # Create a basic proposal.
        order_amount: Decimal = self.market.quantize_order_amount(self.trading_pair, self.order_amount)
        bid_price: Decimal = self.market.quantize_order_price(self.trading_pair, self.strategy.optimal_bid)
        ask_price: Decimal = self.market.quantize_order_price(self.trading_pair, self.strategy.optimal_ask)

        initial_proposal: Proposal = Proposal([PriceSize(bid_price, order_amount)], [PriceSize(ask_price, order_amount)])

        # Test (1) Check proposal when order_override is NOT None
        proposal: Proposal = deepcopy(initial_proposal)

        order_override = {
            "order_1": ["sell", 2.5, 100],
            "order_2": ["buy", 0.5, 100]
        }

        # Re-configure strategy with order_ride configurations
        self.strategy.order_override = order_override

        self.strategy.apply_order_amount_eta_transformation(proposal)

        self.assertEqual(str(initial_proposal), str(proposal))

        # Test (2) Check proposal when order_override is None

        # Re-configure strategy with order_ride configurations
        self.strategy.order_override = None

        proposal: Proposal = deepcopy(initial_proposal)

        # Case(1): if q < 0
        eta: Decimal = self.strategy.eta
        q: Decimal = self.market.get_balance(self.base_asset) - self.strategy.calculate_target_inventory()

        expected_bid_amount: Decimal = proposal.buys[0].size
        expected_ask_amount: Decimal = self.market.quantize_order_amount(self.trading_pair,
                                                                         proposal.sells[0].size * Decimal.exp(eta * q))
        expected_proposal: Proposal = Proposal(
            [PriceSize(proposal.buys[0].price, expected_bid_amount)],
            [PriceSize(proposal.sells[0].price, expected_ask_amount)]
        )

        self.strategy.apply_order_amount_eta_transformation(proposal)
        self.assertEqual(str(expected_proposal), str(proposal))

        # Case(2): if q > 0
        self.market.set_balance("COINALPHA", 100)
        eta: Decimal = self.strategy.eta
        q: Decimal = self.market.get_balance(self.base_asset) - self.strategy.calculate_target_inventory()

        expected_bid_amount: Decimal = self.market.quantize_order_amount(self.trading_pair,
                                                                         proposal.buys[0].size * Decimal.exp(-eta * q))
        expected_ask_amount: Decimal = proposal.sells[0].size

        expected_proposal: Proposal = Proposal(
            [PriceSize(proposal.buys[0].price, expected_bid_amount)],
            [PriceSize(proposal.sells[0].price, expected_ask_amount)]
        )

        self.strategy.apply_order_amount_eta_transformation(proposal)
        self.assertEqual(str(expected_proposal), str(proposal))

    def test_is_within_tolerance(self):
        bid_price: Decimal = Decimal("99.5")
        ask_price: Decimal = Decimal("101.5")

        buy_prices: List[Decimal] = [bid_price]
        sell_prices: List[Decimal] = [ask_price]

        proposal: Proposal = Proposal(
            [PriceSize(bid_price, self.order_amount)],  # Bids
            [PriceSize(ask_price, self.order_amount)]   # Sells
        )
        proposal_buys = [buy.price for buy in proposal.buys]
        proposal_sells = [sell.price for sell in proposal.sells]

        # Default order_refresh_tolerance_pct is -1. So it will always NOT be within tolerance
        self.assertFalse(self.strategy.is_within_tolerance(buy_prices, proposal_buys))
        self.assertFalse(self.strategy.is_within_tolerance(sell_prices, proposal_sells))

        self.strategy.order_refresh_tolerance_pct = Decimal("1.0")

        self.assertTrue(self.strategy.is_within_tolerance(buy_prices, proposal_buys))
        self.assertTrue(self.strategy.is_within_tolerance(sell_prices, proposal_sells))

    def test_cancel_active_orders(self):

        bid_price: Decimal = Decimal("99.5")
        ask_price: Decimal = Decimal("101.5")
        proposal: Proposal = Proposal(
            [PriceSize(bid_price, self.order_amount)],  # Bids
            [PriceSize(ask_price, self.order_amount)]   # Sells
        )

        limit_buy_order: LimitOrder = LimitOrder(client_order_id="test",
                                                 trading_pair=self.trading_pair,
                                                 is_buy=True,
                                                 base_currency=self.trading_pair.split("-")[0],
                                                 quote_currency=self.trading_pair.split("-")[1],
                                                 price=bid_price,
                                                 quantity=self.order_amount)
        limit_sell_order: LimitOrder = LimitOrder(client_order_id="test",
                                                  trading_pair=self.trading_pair,
                                                  is_buy=False,
                                                  base_currency=self.trading_pair.split("-")[0],
                                                  quote_currency=self.trading_pair.split("-")[1],
                                                  price=ask_price,
                                                  quantity=self.order_amount)

        # Case (1): No orders to cancel
        self.strategy.cancel_active_orders(proposal)
        self.assertEqual(0, len(self.strategy.active_orders))

        # Case (2): Has active orders and within _order_refresh_tolerance_pct.
        # Note: Order will NOT be cancelled
        self.strategy.order_refresh_tolerance_pct = Decimal("100")
        self.simulate_place_limit_order(self.strategy, self.market_info, limit_buy_order)
        self.simulate_place_limit_order(self.strategy, self.market_info, limit_sell_order)
        self.assertEqual(2, len(self.strategy.active_orders))

        # Case (3a): Has active orders and EXCEED _order_refresh_tolerance_pct BUT cancel_timestamp > current_timestamp
        # Note: Orders will NOT be cancelled
        self.strategy.order_refresh_tolerance_pct = Decimal("-1")
        self.assertEqual(2, len(self.strategy.active_orders))

        self.strategy.cancel_active_orders(proposal)

        self.assertEqual(2, len(self.strategy.active_orders))

        # Case (3b): Has active orders and EXCEED _order_refresh_tolerance_pct AND cancel_timestamp <= current_timestamp
        # Note: Orders will be cancelled
        self.clock.backtest_til(self.strategy.current_timestamp + self.strategy.order_refresh_time + 1)

        self.strategy.cancel_active_orders(proposal)

        self.assertEqual(0, len(self.strategy.active_orders))

        # Case (4): Has active orders and within _order_refresh_tolerance_pct BUT cancel_timestamp > current_timestamp
        # Note: Order not cancelled
        self.strategy.order_refresh_tolerance_pct = Decimal("100")
        self.simulate_place_limit_order(self.strategy, self.market_info, limit_buy_order)
        self.simulate_place_limit_order(self.strategy, self.market_info, limit_sell_order)
        self.assertEqual(2, len(self.strategy.active_orders))

        self.strategy.cancel_active_orders(proposal)

        self.assertEqual(2, len(self.strategy.active_orders))

        # Case (5): Has active orders and within _order_refresh_tolerance_pct AND cancel_timestamp <= current_timestamp
        self.strategy.order_refresh_tolerance_pct = s_decimal_neg_one

        self.clock.backtest_til(self.strategy.current_timestamp + self.strategy.order_refresh_time + 1)

        self.strategy.cancel_active_orders(proposal)

        self.assertEqual(0, len(self.strategy.active_orders))

    def test_to_create_orders(self):
        # Simulate order being placed. Placing an order updates create_timestamp = next_cycle
        limit_buy_order: LimitOrder = LimitOrder(client_order_id="test",
                                                 trading_pair=self.trading_pair,
                                                 is_buy=True,
                                                 base_currency=self.trading_pair.split("-")[0],
                                                 quote_currency=self.trading_pair.split("-")[1],
                                                 price=Decimal("99"),
                                                 quantity=self.order_amount)
        limit_sell_order: LimitOrder = LimitOrder(client_order_id="test",
                                                  trading_pair=self.trading_pair,
                                                  is_buy=False,
                                                  base_currency=self.trading_pair.split("-")[0],
                                                  quote_currency=self.trading_pair.split("-")[1],
                                                  price=Decimal("101"),
                                                  quantity=self.order_amount)
        self.simulate_place_limit_order(self.strategy, self.market_info, limit_buy_order)
        self.simulate_place_limit_order(self.strategy, self.market_info, limit_sell_order)

        # Simulate new proposal being created
        bid_price: Decimal = Decimal("99.5")
        ask_price: Decimal = Decimal("101.5")
        proposal: Proposal = Proposal(
            [PriceSize(bid_price, self.order_amount)],  # Bids
            [PriceSize(ask_price, self.order_amount)]  # Sells
        )

        # Case (1) create_timestamp < current_timestamp
        self.assertFalse(self.strategy.to_create_orders(proposal))

        # Case (2) create_timestamp >= current_timestamp + order_refresh_time
        self.clock.backtest_til(self.start_timestamp + self.strategy.order_refresh_time + 1)
        self.simulate_cancelling_all_active_orders(self.strategy)

        self.assertTrue(self.strategy.to_create_orders(proposal))

    def test_existing_hanging_orders_are_included_in_budget_constraint(self):

        self.market.set_balance("COINALPHA", 100)
        self.market.set_balance("HBOT", 50000)

        # Create a new strategy, with hanging orders enabled
        self.strategy = AvellanedaMarketMakingStrategy()
        self.strategy.init_params(
            market_info=self.market_info,
            order_amount=self.order_amount,
            min_spread=self.min_spread,
            inventory_target_base_pct=self.inventory_target_base_pct,
            risk_factor=self.risk_factor_finite,
            hanging_orders_enabled=True,
            hanging_orders_cancel_pct=Decimal(1),
            filled_order_delay=30
        )

        # Create a new clock to start the strategy from scratch
        self.clock: Clock = Clock(ClockMode.BACKTEST, self.clock_tick_size, self.start_timestamp, self.end_timestamp)
        self.clock.add_iterator(self.market)
        self.clock.add_iterator(self.strategy)

        self.strategy.avg_vol = self.avg_vol_indicator
        self.clock.add_iterator(self.strategy)

        # Simulate low volatility
        self.simulate_low_volatility(self.strategy)

        # Simulate high liquidity
        self.simulate_high_liquidity(self.strategy)

        # Prepare market variables and parameters for calculation
        self.strategy.measure_order_book_liquidity()
        self.strategy.calculate_reservation_price_and_optimal_spread()

        self.clock.backtest_til(self.start_timestamp + self.clock_tick_size)

        buy_order = self.strategy.active_buys[0]
        sell_order = self.strategy.active_sells[0]

        # Simulate market fill for limit sell.
        self.simulate_limit_order_fill(self.market, sell_order)

        # The buy order should turn into a hanging when it reaches its refresh time
        self.clock.backtest_til(self.start_timestamp + self.strategy.order_refresh_time + 2)
        self.assertEqual(1, len(self.strategy.hanging_orders_tracker.strategy_current_hanging_orders))
        self.assertEqual(buy_order.client_order_id,
                         list(self.strategy.hanging_orders_tracker.strategy_current_hanging_orders)[0].order_id)

        current_base_balance, current_quote_balance = self.strategy.adjusted_available_balance_for_orders_budget_constrain()
        expected_base_balance = (sum([order.quantity
                                      for order in self.strategy.active_non_hanging_orders
                                      if not order.is_buy])
                                 + self.market.get_available_balance(self.market_info.base_asset))
        expected_quote_balance = (sum([order.quantity * order.price
                                       for order in self.strategy.active_non_hanging_orders
                                       if order.is_buy])
                                  + self.market.get_available_balance(self.market_info.quote_asset))

        self.assertEqual(expected_base_balance, current_base_balance)
        self.assertEqual(expected_quote_balance, current_quote_balance)

    def test_not_filled_order_changed_to_hanging_order_after_refresh_time(self):

        # Refresh has to happend after filled_order_delay
        refresh_time = 80
        filled_extension_time = 60

        self.market.set_balance("COINALPHA", 100)
        self.market.set_balance("HBOT", 50000)

        # Create a new strategy, with hanging orders enabled
        self.strategy = AvellanedaMarketMakingStrategy()
        self.strategy.init_params(
            market_info=self.market_info,
            order_amount=self.order_amount,
            min_spread=self.min_spread,
            inventory_target_base_pct=self.inventory_target_base_pct,
            risk_factor=self.risk_factor_finite,
            hanging_orders_enabled=True,
            hanging_orders_cancel_pct=Decimal(1),
            order_refresh_time=refresh_time,
            filled_order_delay=filled_extension_time
        )

        # Create a new clock to start the strategy from scratch
        self.clock: Clock = Clock(ClockMode.BACKTEST, self.clock_tick_size, self.start_timestamp, self.end_timestamp)
        self.clock.add_iterator(self.market)
        self.clock.add_iterator(self.strategy)

        self.strategy.avg_vol = self.avg_vol_indicator

        # Simulate low volatility
        self.simulate_low_volatility(self.strategy)

        # Simulate high liquidity
        self.simulate_high_liquidity(self.strategy)

        # Prepare market variables and parameters for calculation
        self.strategy.measure_order_book_liquidity()
        self.strategy.calculate_reservation_price_and_optimal_spread()

        self.clock.backtest_til(self.start_timestamp + self.clock_tick_size)

        buy_order = self.strategy.active_buys[0]
        sell_order = self.strategy.active_sells[0]

        orders_creation_timestamp = self.strategy.current_timestamp

        # Advance the clock some ticks and simulate market fill for limit sell
        self.clock.backtest_til(orders_creation_timestamp + 10)
        self.simulate_limit_order_fill(self.market, sell_order)
        self.assertEqual(buy_order.client_order_id,
                         self.strategy.active_non_hanging_orders[0].client_order_id)

        # The buy order should turn into a hanging when it reaches its refresh time
        self.clock.backtest_til(orders_creation_timestamp + refresh_time - 1)
        self.assertEqual(2, len(self.strategy.active_non_hanging_orders))

        # After refresh time the buy order that was candidate to hanging order should be turned into a hanging order
        self.clock.backtest_til(orders_creation_timestamp + refresh_time)
        # New orders get created
        self.assertEqual(2, len(self.strategy.active_non_hanging_orders))
        self.assertEqual(1, len(self.strategy.hanging_orders_tracker.strategy_current_hanging_orders))
        self.assertEqual(buy_order.client_order_id,
                         list(self.strategy.hanging_orders_tracker.strategy_current_hanging_orders)[0].order_id)

        # The new pair of orders should be created only after the fill delay time
        self.clock.backtest_til(orders_creation_timestamp + 10 + filled_extension_time - 1)
        # New orders get created
        self.assertEqual(2, len(self.strategy.active_non_hanging_orders))
        self.clock.backtest_til(orders_creation_timestamp + 10 + filled_extension_time + 1)
        self.assertEqual(2, len(self.strategy.active_non_hanging_orders))
        # The hanging order should still be present
        self.assertEqual(1, len(self.strategy.hanging_orders_tracker.strategy_current_hanging_orders))
        self.assertEqual(buy_order.client_order_id,
                         list(self.strategy.hanging_orders_tracker.strategy_current_hanging_orders)[0].order_id)

    def test_no_new_orders_created_until_previous_orders_cancellation_confirmed(self):

        refresh_time = self.strategy.order_refresh_time

        self.strategy.avg_vol = self.avg_vol_indicator

        # Simulate low volatility
        self.simulate_low_volatility(self.strategy)

        # Simulate high liquidity
        self.simulate_high_liquidity(self.strategy)

        # Prepare market variables and parameters for calculation
        self.strategy.measure_order_book_liquidity()
        self.strategy.calculate_reservation_price_and_optimal_spread()

        self.clock.backtest_til(self.start_timestamp + self.clock_tick_size)

        self.assertEqual(1, len(self.strategy.active_buys))
        self.assertEqual(1, len(self.strategy.active_sells))

        orders_creation_timestamp = self.strategy.current_timestamp

        # Add a fake in flight cancellation to simulate a confirmation has not arrived
        self.strategy._sb_order_tracker.in_flight_cancels["OID-99"] = self.strategy.current_timestamp

        # After refresh time the two real orders should be cancelled, but no new order should be created
        self.clock.backtest_til(orders_creation_timestamp + refresh_time)
        self.assertEqual(0, len(self.strategy.active_buys))
        self.assertEqual(0, len(self.strategy.active_sells))

        # After a second refresh time no new order should be created
        self.clock.backtest_til(orders_creation_timestamp + (2 * refresh_time))
        self.assertEqual(0, len(self.strategy.active_buys))
        self.assertEqual(0, len(self.strategy.active_sells))

        del self.strategy._sb_order_tracker.in_flight_cancels["OID-99"]

        # After removing the pending cancel, in the next tick the new orders should be created
        self.clock.backtest_til(self.strategy.current_timestamp + 1)
        self.assertEqual(1, len(self.strategy.active_buys))
        self.assertEqual(1, len(self.strategy.active_sells))

    def test_adjusted_available_balance_considers_in_flight_cancel_orders(self):
        base_balance = self.market.get_available_balance(self.base_asset)
        quote_balance = self.market.get_available_balance(self.quote_asset)

        self.strategy._sb_order_tracker.start_tracking_limit_order(
            market_pair=self.market_info,
            order_id="OID-1",
            is_buy=True,
            price=Decimal(1000),
            quantity=Decimal(1))
        self.strategy._sb_order_tracker.start_tracking_limit_order(
            market_pair=self.market_info,
            order_id="OID-2",
            is_buy=False,
            price=Decimal(2000),
            quantity=Decimal(2))

        self.strategy._sb_order_tracker.in_flight_cancels["OID-1"] = self.strategy.current_timestamp

        available_base_balance, available_quote_balance = self.strategy.adjusted_available_balance_for_orders_budget_constrain()

        self.assertEqual(available_base_balance, base_balance + Decimal(2))
        self.assertEqual(available_quote_balance, quote_balance + (Decimal(1) * Decimal(1000)))<|MERGE_RESOLUTION|>--- conflicted
+++ resolved
@@ -642,19 +642,11 @@
         self.strategy.measure_order_book_liquidity()
         self.strategy.calculate_reservation_price_and_optimal_spread()
 
-<<<<<<< HEAD
         # Check reservation_price, optimal_ask and optimal_bid
-        self.assertAlmostEqual(Decimal("100.0412277645493864745650970"), self.strategy.reservation_price, 2)
-        self.assertAlmostEqual(Decimal("8.364589434178470691479022122"), self.strategy.optimal_spread, 2)
-        self.assertAlmostEqual(Decimal("104.2235224816386218203046081"), self.strategy.optimal_ask, 2)
-        self.assertAlmostEqual(Decimal("95.85893304746015112882558594"), self.strategy.optimal_bid, 2)
-=======
-        # Check reserved_price, optimal_ask and optimal_bid
-        self.assertAlmostEqual(Decimal("99.93581983304362835415781320"), self.strategy.reserved_price, 2)
+        self.assertAlmostEqual(Decimal("99.93581983304362835415781320"), self.strategy.reservation_price, 2)
         self.assertAlmostEqual(Decimal("8.048452121090869051292856409"), self.strategy.optimal_spread, 2)
         self.assertAlmostEqual(Decimal("103.9600458935890628798042414"), self.strategy.optimal_ask, 2)
         self.assertAlmostEqual(Decimal("95.91159377249819382851138500"), self.strategy.optimal_bid, 2)
->>>>>>> 13a7f7f9
 
     def test_calculate_reservation_price_and_optimal_spread_timeframe_infinite(self):
         # Init params
@@ -671,19 +663,11 @@
         self.strategy.measure_order_book_liquidity()
         self.strategy.calculate_reservation_price_and_optimal_spread()
 
-<<<<<<< HEAD
         # Check reservation_price, optimal_ask and optimal_bid
-        self.assertAlmostEqual(Decimal("100.0679427754527770932063714"), self.strategy.reservation_price, 2)
-        self.assertAlmostEqual(Decimal("7.266095956433297082007557171"), self.strategy.optimal_spread, 2)
-        self.assertAlmostEqual(Decimal("103.7009907536694256342101500"), self.strategy.optimal_ask, 2)
-        self.assertAlmostEqual(Decimal("96.43489479723612855220259281"), self.strategy.optimal_bid, 2)
-=======
-        # Check reserved_price, optimal_ask and optimal_bid
-        self.assertAlmostEqual(Decimal("99.93618286107057944269726650"), self.strategy.reserved_price, 2)
+        self.assertAlmostEqual(Decimal("99.93618286107057944269726650"), self.strategy.reservation_price, 2)
         self.assertAlmostEqual(Decimal("6.870924306831992724076648358"), self.strategy.optimal_spread, 2)
         self.assertAlmostEqual(Decimal("103.3716450144865758047355907"), self.strategy.optimal_ask, 2)
         self.assertAlmostEqual(Decimal("96.50072070765458308065894232"), self.strategy.optimal_bid, 2)
->>>>>>> 13a7f7f9
 
     def test_create_proposal_based_on_order_override(self):
         # Initial check for empty order_override
