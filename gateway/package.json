{
  "name": "gateway-v2",
  "version": "0.1.9",
  "description": "Hummingbot Gateway",
  "main": "index.js",
  "license": "Apache-2.0",
  "repository": "https://github.com/coinalpha/gateway-v2",
  "scripts": {
    "prebuild": "rimraf dist && mkdir dist",
    "build": "tsc --skipLibCheck --project ./ && yarn copy-files",
    "clean": "rm -rf ./node_modules && rm -rf ./coverage && rm -rf ./logs && yarn run clean:config",
    "clean:config": "find ./conf -maxdepth 1 -regextype posix-extended -regex '.*\\.yml' -delete",
    "config": "./setup/config.sh",
    "format": "prettier . --write",
    "lint": "eslint src test test-scripts --format table --fix",
    "dev": "nodemon src/index.ts",
    "dev:debug": "nodemon --inspect src/index.ts",
    "start": "/bin/bash ./startup.sh",
    "copy-files": "copyfiles -a 'src/**/schema/*.json' 'src/templates/*.yml' 'test/services/data/**/*.*' dist",
    "test": "jest --verbose",
    "test:debug": "node --inspect node_modules/.bin/jest --watch --runInBand",
    "test:unit": "NODE_OPTIONS=--max_old_space_size=8192 jest -w 1 --verbose --forceExit ./test/",
    "test:cov": "NODE_OPTIONS=--max_old_space_size=8192 jest -w 1 --coverage --forceExit ./test/",
    "test:scripts": "jest -i --verbose ./test-scripts/*.test.ts"
  },
  "dependencies": {
    "@blockworks-foundation/mango-client": "^3.2.14",
    "@crocswap/sdk": "^2.4.5",
    "@ethersproject/experimental": "^5.3.0",
    "@harmony-js/core": "^0.1.57",
    "@harmony-js/utils": "^0.1.56",
    "@pangolindex/sdk": "^1.1.0",
    "@perp/sdk-curie": "^1.6.1",
    "@project-serum/serum": "^0.13.65",
    "@solana/buffer-layout": "^4.0.0",
    "@solana/spl-token": "^0.2.0",
    "@solana/spl-token-registry": "^0.2.4177",
    "@solana/web3.js": "^1.46.0",
    "@sushiswap/sdk": "^5.0.0-canary.116",
    "@switchboard-xyz/defikingdoms-sdk": "^1.0.7",
    "@traderjoe-xyz/sdk": "^1.6.1",
    "@types/fs-extra": "^9.0.13",
    "@types/lodash": "^4.14.178",
    "@types/minimist": "^1.2.2",
    "@types/morgan": "^1.9.3",
    "@types/uuid": "^8.3.4",
    "@uniswap/sdk": "3.0.2",
    "@uniswap/sdk-core": "^3.0.0",
    "@uniswap/smart-order-router": "^2.5.26",
    "@uniswap/v3-core": "^1.0.0",
    "@uniswap/v3-periphery": "^1.1.1",
    "@uniswap/v3-sdk": "^3.7.0",
    "@zuzu-cat/defira-sdk": "^1.0.0",
    "abi-decoder": "^2.4.0",
    "add": "^2.0.6",
    "ajv": "^8.6.3",
    "app-root-path": "^3.0.0",
    "axios": "^0.21.1",
    "bn.js": "^5.2.1",
    "body-parser": "^1.19.0",
    "bs58": "^5.0.0",
    "chalk": "^4.1.0",
    "coinalpha-ref-sdk": "1.1.0",
    "copyfiles": "^2.4.1",
    "cycle": "^1.0.3",
    "dayjs": "^1.10.6",
    "decimal.js-light": "^2.5.1",
    "ethers": "^5.6.2",
    "express": "^4.17.1",
    "express-ipfilter": "^1.2.0",
    "express-winston": "^4.1.0",
    "fs-extra": "^10.0.0",
    "http-status-codes": "^2.2.0",
    "immutable": "^4.0.0",
    "js-yaml": "^4.1.0",
    "level": "^8.0.0",
    "lodash": "^4.17.21",
    "mathjs": "^10.5.0",
    "minimist": "^1.2.5",
    "morgan": "^1.10.0",
<<<<<<< HEAD
    "quickswap-sdk": "^3.0.8",
    "near-api-js": "1.0.0",
=======
>>>>>>> 9d8c3661
    "node-ts-cache": "4.4.0",
    "node-ts-cache-storage-memory": "4.4.0",
    "quickswap-sdk": "^3.0.8",
    "swagger-ui-express": "^4.1.6",
    "tslib": "^2.3.1",
    "tweetnacl": "^1.0.3",
    "uuid": "^8.3.2",
    "vvs-sdk": "^2.4.0",
    "web3": "^1.7.3",
    "winston": "^3.3.3",
    "winston-daily-rotate-file": "^4.5.5",
    "yarn": "^1.22.17"
  },
  "devDependencies": {
    "@connectis/diff-test-coverage": "^1.5.1",
    "@ethersproject/address": "^5.0.0-beta",
    "@ethersproject/contracts": "^5.0.0-beta",
    "@ethersproject/networks": "^5.0.0-beta",
    "@ethersproject/providers": "^5.0.0-beta",
    "@ethersproject/solidity": "^5.0.0-beta",
    "@types/app-root-path": "^1.2.4",
    "@types/big.js": "^6.1.3",
    "@types/bs58": "^4.0.1",
    "@types/express": "^4.17.12",
    "@types/jest": "^27.4.1",
    "@types/js-yaml": "^4.0.2",
    "@types/level": "^6.0.0",
    "@types/mathjs": "^9.4.2",
    "@types/node": "^15.12.4",
    "@types/node-fetch": "^2.6.1",
    "@types/supertest": "^2.0.11",
    "@types/swagger-ui-express": "^4.1.3",
    "@typescript-eslint/eslint-plugin": "^4.26.1",
    "@typescript-eslint/parser": "^4.26.1",
    "eslint": "^7.25.0",
    "eslint-config-prettier": "^8.3.0",
    "eslint-config-standard": "^16.0.3",
    "eslint-plugin-import": "^2.23.4",
    "eslint-plugin-node": "^11.1.0",
    "eslint-plugin-prettier": "^3.4.0",
    "eslint-plugin-promise": "^5.1.0",
    "eslint-plugin-standard": "^4.0.1",
    "hardhat": "^2.0.0",
    "jest": "^27.3.1",
    "jest-extended": "^0.11.5",
    "mock-ethers-provider": "^1.0.2",
    "node-cache": "5.1.2",
    "nodemon": "^2.0.16",
    "nohup": "^0.1.0",
    "prettier": "^2.3.0",
    "rimraf": "^3.0.2",
    "supertest": "^6.1.6",
    "ts-jest": "^27.0.5",
    "ts-node": "^10.0.0",
    "typescript": "^4.3.2"
  },
  "overrides": {
    "@solana/web3.js": "^1.46.0"
  },
  "resolutions": {
    "@solana/web3.js": "^1.46.0",
    "web3-utils": "1.7.3"
  }
}<|MERGE_RESOLUTION|>--- conflicted
+++ resolved
@@ -78,11 +78,8 @@
     "mathjs": "^10.5.0",
     "minimist": "^1.2.5",
     "morgan": "^1.10.0",
-<<<<<<< HEAD
     "quickswap-sdk": "^3.0.8",
     "near-api-js": "1.0.0",
-=======
->>>>>>> 9d8c3661
     "node-ts-cache": "4.4.0",
     "node-ts-cache-storage-memory": "4.4.0",
     "quickswap-sdk": "^3.0.8",
